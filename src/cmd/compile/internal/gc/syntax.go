// Copyright 2009 The Go Authors. All rights reserved.
// Use of this source code is governed by a BSD-style
// license that can be found in the LICENSE file.

// “Abstract” syntax representation.

package gc

// A Node is a single node in the syntax tree.
// Actually the syntax tree is a syntax DAG, because there is only one
// node with Op=ONAME for a given instance of a variable x.
// The same is true for Op=OTYPE and Op=OLITERAL.
type Node struct {
	// Tree structure.
	// Generic recursive walks should follow these fields.
	Left  *Node
	Right *Node
	Ninit *NodeList
	Nbody *NodeList
	List  *NodeList
	Rlist *NodeList

	// most nodes
	Type *Type
	Orig *Node // original form, for printing, and tracking copies of ONAMEs

	// func
	Func *Func

	// ONAME
	Name *Name

	Sym *Sym        // various
	E   interface{} // Opt or Val, see methods below

	Xoffset int64

	Lineno int32

	// OREGISTER, OINDREG
	Reg int16

	Esc uint16 // EscXXX

	Op          Op
	Nointerface bool
	Ullman      uint8 // sethi/ullman number
	Addable     bool  // addressable
	Etype       EType // op for OASOP, etype for OTYPE, exclam for export, 6g saved reg
	Bounded     bool  // bounds check unnecessary
	Class       Class // PPARAM, PAUTO, PEXTERN, etc
	Embedded    uint8 // ODCLFIELD embedded type
	Colas       bool  // OAS resulting from :=
	Diag        uint8 // already printed error about this
	Noescape    bool  // func arguments do not escape; TODO(rsc): move Noescape to Func struct (see CL 7360)
	Walkdef     uint8
	Typecheck   uint8
	Local       bool
	Dodata      uint8
	Initorder   uint8
	Used        bool
	Isddd       bool // is the argument variadic
	Implicit    bool
	Addrtaken   bool // address taken, even if not moved to heap
	Assigned    bool // is the variable ever assigned to
	Likely      int8 // likeliness of if statement
	Hasbreak    bool // has break statement
	hasVal      int8 // +1 for Val, -1 for Opt, 0 for not yet set
}

// Val returns the Val for the node.
func (n *Node) Val() Val {
	if n.hasVal != +1 {
		return Val{}
	}
	return Val{n.E}
}

// SetVal sets the Val for the node, which must not have been used with SetOpt.
func (n *Node) SetVal(v Val) {
	if n.hasVal == -1 {
		Debug['h'] = 1
		Dump("have Opt", n)
		Fatalf("have Opt")
	}
	n.hasVal = +1
	n.E = v.U
}

// Opt returns the optimizer data for the node.
func (n *Node) Opt() interface{} {
	if n.hasVal != -1 {
		return nil
	}
	return n.E
}

// SetOpt sets the optimizer data for the node, which must not have been used with SetVal.
// SetOpt(nil) is ignored for Vals to simplify call sites that are clearing Opts.
func (n *Node) SetOpt(x interface{}) {
	if x == nil && n.hasVal >= 0 {
		return
	}
	if n.hasVal == +1 {
		Debug['h'] = 1
		Dump("have Val", n)
		Fatalf("have Val")
	}
	n.hasVal = -1
	n.E = x
}

// Name holds Node fields used only by named nodes (ONAME, OPACK, some OLITERAL).
type Name struct {
	Pack      *Node // real package for import . names
	Pkg       *Pkg  // pkg for OPACK nodes
	Heapaddr  *Node // temp holding heap address of param
	Inlvar    *Node // ONAME substitute while inlining
	Defn      *Node // initializing assignment
	Curfn     *Node // function for local variables
	Param     *Param
	Decldepth int32 // declaration loop depth, increased for every loop or label
	Vargen    int32 // unique name for ONAME within a function.  Function outputs are numbered starting at one.
	Iota      int32 // value if this name is iota
	Funcdepth int32
	Method    bool // OCALLMETH name
	Readonly  bool
	Captured  bool // is the variable captured by a closure
	Byval     bool // is the variable captured by value or by reference
	Needzero  bool // if it contains pointers, needs to be zeroed on function entry
	Keepalive bool // mark value live across unknown assembly call
}

type Param struct {
	Ntype *Node

	// ONAME func param with PHEAP
	Outerexpr  *Node // expression copied into closure for variable
	Stackparam *Node // OPARAM node referring to stack copy of param

	// ONAME PPARAM
	Field *Type // TFIELD in arg struct

	// ONAME closure param with PPARAMREF
	Outer   *Node // outer PPARAMREF in nested closure
	Closure *Node // ONAME/PHEAP <-> ONAME/PPARAMREF
}

// Func holds Node fields used only with function-like nodes.
type Func struct {
	Shortname  *Node
<<<<<<< HEAD
	Enter      *NodeList // for example, allocate and initialize memory for escaping parameters
	Exit       *NodeList
	Cvars      *NodeList // closure params
	Dcl        *NodeList // autodcl for this func/closure
	Inldcl     *NodeList // copy of dcl for use in inlining
=======
	Enter      Nodes
	Exit       Nodes
	Cvars      Nodes    // closure params
	Dcl        []*Node  // autodcl for this func/closure
	Inldcl     *[]*Node // copy of dcl for use in inlining
>>>>>>> 71cc445c
	Closgen    int
	Outerfunc  *Node
	Fieldtrack []*Type
	Outer      *Node // outer func for closure
	Ntype      *Node // signature
	Top        int   // top context (Ecall, Eproc, etc)
	Closure    *Node // OCLOSURE <-> ODCLFUNC
	FCurfn     *Node
	Nname      *Node

	Inl     *NodeList // copy of the body for use in inlining
	InlCost int32
	Depth   int32

	Endlineno int32
	WBLineno  int32 // line number of first write barrier

	Pragma   Pragma // go:xxx function annotations
	Dupok    bool   // duplicate definitions ok
	Wrapper  bool   // is method wrapper
	Needctxt bool   // function uses context register (has closure variables)
}

type Op uint8

// Node ops.
const (
	OXXX = Op(iota)

	// names
	ONAME    // var, const or func name
	ONONAME  // unnamed arg or return value: f(int, string) (int, error) { etc }
	OTYPE    // type name
	OPACK    // import
	OLITERAL // literal

	// expressions
	OADD             // Left + Right
	OSUB             // Left - Right
	OOR              // Left | Right
	OXOR             // Left ^ Right
	OADDSTR          // Left + Right (string addition)
	OADDR            // &Left
	OANDAND          // Left && Right
	OAPPEND          // append(List)
	OARRAYBYTESTR    // Type(Left) (Type is string, Left is a []byte)
	OARRAYBYTESTRTMP // Type(Left) (Type is string, Left is a []byte, ephemeral)
	OARRAYRUNESTR    // Type(Left) (Type is string, Left is a []rune)
	OSTRARRAYBYTE    // Type(Left) (Type is []byte, Left is a string)
	OSTRARRAYBYTETMP // Type(Left) (Type is []byte, Left is a string, ephemeral)
	OSTRARRAYRUNE    // Type(Left) (Type is []rune, Left is a string)
	OAS              // Left = Right or (if Colas=true) Left := Right
	OAS2             // List = Rlist (x, y, z = a, b, c)
	OAS2FUNC         // List = Rlist (x, y = f())
	OAS2RECV         // List = Rlist (x, ok = <-c)
	OAS2MAPR         // List = Rlist (x, ok = m["foo"])
	OAS2DOTTYPE      // List = Rlist (x, ok = I.(int))
	OASOP            // Left Etype= Right (x += y)
	OASWB            // Left = Right (with write barrier)
	OCALL            // Left(List) (function call, method call or type conversion)
	OCALLFUNC        // Left(List) (function call f(args))
	OCALLMETH        // Left(List) (direct method call x.Method(args))
	OCALLINTER       // Left(List) (interface method call x.Method(args))
	OCALLPART        // Left.Right (method expression x.Method, not called)
	OCAP             // cap(Left)
	OCLOSE           // close(Left)
	OCLOSURE         // func Type { Body } (func literal)
	OCMPIFACE        // Left Etype Right (interface comparison, x == y or x != y)
	OCMPSTR          // Left Etype Right (string comparison, x == y, x < y, etc)
	OCOMPLIT         // Right{List} (composite literal, not yet lowered to specific form)
	OMAPLIT          // Type{List} (composite literal, Type is map)
	OSTRUCTLIT       // Type{List} (composite literal, Type is struct)
	OARRAYLIT        // Type{List} (composite literal, Type is array or slice)
	OPTRLIT          // &Left (left is composite literal)
	OCONV            // Type(Left) (type conversion)
	OCONVIFACE       // Type(Left) (type conversion, to interface)
	OCONVNOP         // Type(Left) (type conversion, no effect)
	OCOPY            // copy(Left, Right)
	ODCL             // var Left (declares Left of type Left.Type)

	// Used during parsing but don't last.
	ODCLFUNC  // func f() or func (r) f()
	ODCLFIELD // struct field, interface field, or func/method argument/return value.
	ODCLCONST // const pi = 3.14
	ODCLTYPE  // type Int int

	ODELETE    // delete(Left, Right)
	ODOT       // Left.Right (Left is of struct type)
	ODOTPTR    // Left.Right (Left is of pointer to struct type)
	ODOTMETH   // Left.Right (Left is non-interface, Right is method name)
	ODOTINTER  // Left.Right (Left is interface, Right is method name)
	OXDOT      // Left.Right (before rewrite to one of the preceding)
	ODOTTYPE   // Left.Right or Left.Type (.Right during parsing, .Type once resolved)
	ODOTTYPE2  // Left.Right or Left.Type (.Right during parsing, .Type once resolved; on rhs of OAS2DOTTYPE)
	OEQ        // Left == Right
	ONE        // Left != Right
	OLT        // Left < Right
	OLE        // Left <= Right
	OGE        // Left >= Right
	OGT        // Left > Right
	OIND       // *Left
	OINDEX     // Left[Right] (index of array or slice)
	OINDEXMAP  // Left[Right] (index of map)
	OKEY       // Left:Right (key:value in struct/array/map literal, or slice index pair)
	OPARAM     // variant of ONAME for on-stack copy of a parameter or return value that escapes.
	OLEN       // len(Left)
	OMAKE      // make(List) (before type checking converts to one of the following)
	OMAKECHAN  // make(Type, Left) (type is chan)
	OMAKEMAP   // make(Type, Left) (type is map)
	OMAKESLICE // make(Type, Left, Right) (type is slice)
	OMUL       // Left * Right
	ODIV       // Left / Right
	OMOD       // Left % Right
	OLSH       // Left << Right
	ORSH       // Left >> Right
	OAND       // Left & Right
	OANDNOT    // Left &^ Right
	ONEW       // new(Left)
	ONOT       // !Left
	OCOM       // ^Left
	OPLUS      // +Left
	OMINUS     // -Left
	OOROR      // Left || Right
	OPANIC     // panic(Left)
	OPRINT     // print(List)
	OPRINTN    // println(List)
	OPAREN     // (Left)
	OSEND      // Left <- Right
	OSLICE     // Left[Right.Left : Right.Right] (Left is untypechecked or slice; Right.Op==OKEY)
	OSLICEARR  // Left[Right.Left : Right.Right] (Left is array)
	OSLICESTR  // Left[Right.Left : Right.Right] (Left is string)
	OSLICE3    // Left[R.Left : R.R.Left : R.R.R] (R=Right; Left is untypedchecked or slice; R.Op and R.R.Op==OKEY)
	OSLICE3ARR // Left[R.Left : R.R.Left : R.R.R] (R=Right; Left is array; R.Op and R.R.Op==OKEY)
	ORECOVER   // recover()
	ORECV      // <-Left
	ORUNESTR   // Type(Left) (Type is string, Left is rune)
	OSELRECV   // Left = <-Right.Left: (appears as .Left of OCASE; Right.Op == ORECV)
	OSELRECV2  // List = <-Right.Left: (apperas as .Left of OCASE; count(List) == 2, Right.Op == ORECV)
	OIOTA      // iota
	OREAL      // real(Left)
	OIMAG      // imag(Left)
	OCOMPLEX   // complex(Left, Right)

	// statements
	OBLOCK    // { List } (block of code)
	OBREAK    // break
	OCASE     // case List: Nbody (select case after processing; List==nil means default)
	OXCASE    // case List: Nbody (select case before processing; List==nil means default)
	OCONTINUE // continue
	ODEFER    // defer Left (Left must be call)
	OEMPTY    // no-op (empty statement)
	OFALL     // fallthrough (after processing)
	OXFALL    // fallthrough (before processing)
	OFOR      // for Ninit; Left; Right { Nbody }
	OGOTO     // goto Left
	OIF       // if Ninit; Left { Nbody } else { Rlist }
	OLABEL    // Left:
	OPROC     // go Left (Left must be call)
	ORANGE    // for List = range Right { Nbody }
	ORETURN   // return List
	OSELECT   // select { List } (List is list of OXCASE or OCASE)
	OSWITCH   // switch Ninit; Left { List } (List is a list of OXCASE or OCASE)
	OTYPESW   // List = Left.(type) (appears as .Left of OSWITCH)

	// types
	OTCHAN   // chan int
	OTMAP    // map[string]int
	OTSTRUCT // struct{}
	OTINTER  // interface{}
	OTFUNC   // func()
	OTARRAY  // []int, [8]int, [N]int or [...]int

	// misc
	ODDD        // func f(args ...int) or f(l...) or var a = [...]int{0, 1, 2}.
	ODDDARG     // func f(args ...int), introduced by escape analysis.
	OINLCALL    // intermediary representation of an inlined call.
	OEFACE      // itable and data words of an empty-interface value.
	OITAB       // itable word of an interface value.
	OSPTR       // base pointer of a slice or string.
	OCLOSUREVAR // variable reference at beginning of closure function
	OCFUNC      // reference to c function pointer (not go func value)
	OCHECKNIL   // emit code to ensure pointer/interface not nil
	OVARKILL    // variable is dead
	OVARLIVE    // variable is alive

	// thearch-specific registers
	OREGISTER // a register, such as AX.
	OINDREG   // offset plus indirect of a register, such as 8(SP).

	// arch-specific opcodes
	OCMP    // compare: ACMP.
	ODEC    // decrement: ADEC.
	OINC    // increment: AINC.
	OEXTEND // extend: ACWD/ACDQ/ACQO.
	OHMUL   // high mul: AMUL/AIMUL for unsigned/signed (OMUL uses AIMUL for both).
	OLROT   // left rotate: AROL.
	ORROTC  // right rotate-carry: ARCR.
	ORETJMP // return to other function
	OPS     // compare parity set (for x86 NaN check)
	OPC     // compare parity clear (for x86 NaN check)
	OSQRT   // sqrt(float64), on systems that have hw support
	OGETG   // runtime.getg() (read g pointer)

	OEND
)

// A NodeList is a linked list of nodes.
// TODO(rsc): Some uses of NodeList should be made into slices.
// The remaining ones probably just need a simple linked list,
// not one with concatenation support.
type NodeList struct {
	N    *Node
	Next *NodeList
	End  *NodeList
}

// concat returns the concatenation of the lists a and b.
// The storage taken by both is reused for the result.
func concat(a *NodeList, b *NodeList) *NodeList {
	if a == nil {
		return b
	}
	if b == nil {
		return a
	}

	a.End.Next = b
	a.End = b.End
	b.End = nil
	return a
}

// list1 returns a one-element list containing n.
func list1(n *Node) *NodeList {
	if n == nil {
		return nil
	}
	if n.Op == OBLOCK && n.Ninit == nil {
		// Flatten list and steal storage.
		// Poison pointer to catch errant uses.
		l := n.List

		n.List = nil
		return l
	}

	l := new(NodeList)
	l.N = n
	l.End = l
	return l
}

// list returns the result of appending n to l.
func list(l *NodeList, n *Node) *NodeList {
	return concat(l, list1(n))
}

// listsort sorts *l in place according to the comparison function lt.
// The algorithm expects lt(a, b) to be equivalent to a < b.
// The algorithm is mergesort, so it is guaranteed to be O(n log n).
func listsort(l **NodeList, lt func(*Node, *Node) bool) {
	if *l == nil || (*l).Next == nil {
		return
	}

	l1 := *l
	l2 := *l
	for {
		l2 = l2.Next
		if l2 == nil {
			break
		}
		l2 = l2.Next
		if l2 == nil {
			break
		}
		l1 = l1.Next
	}

	l2 = l1.Next
	l1.Next = nil
	l2.End = (*l).End
	(*l).End = l1

	l1 = *l
	listsort(&l1, lt)
	listsort(&l2, lt)

	if lt(l1.N, l2.N) {
		*l = l1
	} else {
		*l = l2
		l2 = l1
		l1 = *l
	}

	// now l1 == *l; and l1 < l2

	var le *NodeList
	for (l1 != nil) && (l2 != nil) {
		for (l1.Next != nil) && lt(l1.Next.N, l2.N) {
			l1 = l1.Next
		}

		// l1 is last one from l1 that is < l2
		le = l1.Next // le is the rest of l1, first one that is >= l2
		if le != nil {
			le.End = (*l).End
		}

		(*l).End = l1       // cut *l at l1
		*l = concat(*l, l2) // glue l2 to *l's tail

		l1 = l2 // l1 is the first element of *l that is < the new l2
		l2 = le // ... because l2 now is the old tail of l1
	}

	*l = concat(*l, l2) // any remainder
}

// count returns the length of the list l.
func count(l *NodeList) int {
	n := int64(0)
	for ; l != nil; l = l.Next {
		n++
	}
	if int64(int(n)) != n { // Overflow.
		Yyerror("too many elements in list")
	}
	return int(n)
}

// Nodes is a pointer to a slice of *Node.
// For fields that are not used in most nodes, this is used instead of
// a slice to save space.
type Nodes struct{ slice *[]*Node }

// Slice returns the entries in Nodes as a slice.
// Changes to the slice entries (as in s[i] = n) will be reflected in
// the Nodes.
func (n *Nodes) Slice() []*Node {
	if n.slice == nil {
		return nil
	}
	return *n.slice
}

// NodeList returns the entries in Nodes as a NodeList.
// Changes to the NodeList entries (as in l.N = n) will *not* be
// reflect in the Nodes.
// This wastes memory and should be used as little as possible.
func (n *Nodes) NodeList() *NodeList {
	if n.slice == nil {
		return nil
	}
	var ret *NodeList
	for _, n := range *n.slice {
		ret = list(ret, n)
	}
	return ret
}

// Set sets Nodes to a slice.
// This takes ownership of the slice.
func (n *Nodes) Set(s []*Node) {
	if len(s) == 0 {
		n.slice = nil
	} else {
		n.slice = &s
	}
}

// Append appends entries to Nodes.
// If a slice is passed in, this will take ownership of it.
func (n *Nodes) Append(a ...*Node) {
	if n.slice == nil {
		if len(a) > 0 {
			n.slice = &a
		}
	} else {
		*n.slice = append(*n.slice, a...)
	}
}<|MERGE_RESOLUTION|>--- conflicted
+++ resolved
@@ -149,19 +149,11 @@
 // Func holds Node fields used only with function-like nodes.
 type Func struct {
 	Shortname  *Node
-<<<<<<< HEAD
-	Enter      *NodeList // for example, allocate and initialize memory for escaping parameters
-	Exit       *NodeList
-	Cvars      *NodeList // closure params
-	Dcl        *NodeList // autodcl for this func/closure
-	Inldcl     *NodeList // copy of dcl for use in inlining
-=======
-	Enter      Nodes
+	Enter      Nodes // for example, allocate and initialize memory for escaping parameters
 	Exit       Nodes
 	Cvars      Nodes    // closure params
 	Dcl        []*Node  // autodcl for this func/closure
 	Inldcl     *[]*Node // copy of dcl for use in inlining
->>>>>>> 71cc445c
 	Closgen    int
 	Outerfunc  *Node
 	Fieldtrack []*Type
